--- conflicted
+++ resolved
@@ -37,13 +37,8 @@
     "@types/chai": "^4.2.15",
     "@types/chai-as-promised": "^7.1.3",
     "@types/gulp": "^4.0.8",
-<<<<<<< HEAD
     "@types/mocha": "^8.2.2",
-    "@types/node": "^14.14.31",
-=======
-    "@types/mocha": "^8.2.0",
     "@types/node": "^14.14.37",
->>>>>>> 4f2a74a2
     "@types/proxyquire": "^1.3.28",
     "@types/sinon": "^9.0.11",
     "@types/sinon-chai": "^3.2.5",
